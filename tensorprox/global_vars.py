--- conflicted
+++ resolved
@@ -3,9 +3,5 @@
 # Define shared mutable globals
 reward_events: list[ChallengeRewardEvent] = []
 BURN_UID = 0
-<<<<<<< HEAD
 BURN_WEIGHT = 0.001
-BAG_UID = 10
-=======
-BURN_WEIGHT = 0.99
->>>>>>> 0487fad8
+BAG_UID = 10